--- conflicted
+++ resolved
@@ -5,14 +5,6 @@
 argument in a CLI form.
 """
 
-<<<<<<< HEAD
-##########
-# IMPORT #
-##########
-import sys
-
-=======
->>>>>>> 2c7fc8ee
 from functools import wraps
 from argparse import ArgumentParser
 
@@ -23,27 +15,11 @@
 def clitogui(parser_function):
     """Decorator for a function returning a parser (such as argparse.ArgumentParser).
 
-<<<<<<< HEAD
-        @wraps(payload)
-        def argparse_alterator(*args, **kwargs):
-            """
-            Change ArgParse.parse_args function to the gui_builder function.
-            """
-            # Saving the old argument parser for later
-            ArgumentParser.old_parse_args = ArgumentParser.parse_args
-            # Replace the parse_args function by our own, to allow call from
-            # the user script
-            ArgumentParser.parse_args = gui_builder
-            return payload(*args, **kwargs)
-
-        return argparse_alterator
-=======
     Will patch the returned parser to make it use a GUI when no arguments
     are explicitely provided.
 
     Cf gui.py for GUI definition.
     """
->>>>>>> 2c7fc8ee
 
     def patch_parser(parser):
         "Patch the parser by decorating its parse_args method"
